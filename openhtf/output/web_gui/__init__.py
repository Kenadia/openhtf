--- conflicted
+++ resolved
@@ -436,12 +436,8 @@
         (r'/', self.MainHandler, {'port': http_port}),
         (r'/station/(?:\d{1,3}\.){3}\d{1,3}/(?:\d{1,5})/?',
          self.MainHandler, {'port': http_port}),
-<<<<<<< HEAD
         (r'/plugs/.*', self.PlugsHandler, {'remote_plugs': self.remote_plugs}),
-        (r'/(.*\..*)', tornado.web.StaticFileHandler, {'path': path}),
-=======
         (r'/(.*\..*)', tornado.web.StaticFileHandler, {'path': frontend_path}),
->>>>>>> 915da418
     ] + dash_router.urls + station_router.urls
     super(WebGuiServer, self).__init__(
         handler_routes, template_path=frontend_path, static_path=frontend_path,
