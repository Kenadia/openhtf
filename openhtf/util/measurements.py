--- conflicted
+++ resolved
@@ -15,22 +15,6 @@
 
 """Measurements for OpenHTF.
 
-<<<<<<< HEAD
-MeasurementCollection is the class responsible for predeclaring test and info
-measurements that a test plans to log. This allows tests to focus only on
-logging values and keeps the validation code decoupled from test code.
-
-Measurements (but not extended parameters) are declared through the use of a
-phase decorator. Thus a measurement is always associated with a particular
-phase:
-
-@measurements.measures(
-    measurements.Measurement(
-        'number_widgets').Integer.InRange(5, 10).Doc(
-        '''This phase parameter tracks the number of widgets.'''))
-@measurements.measrues(
-    [measurements.Measurement(
-=======
 Measurements in OpenHTF are used to represent values collected during a Test.
 They can be numeric or string values, and can be configured such that the
 OpenHTF framework will automatically check them against Pass/Fail criteria.
@@ -61,7 +45,6 @@
         '''This phase parameter tracks the number of widgets.'''))
 @measurements.measures(
     [measurements.Descriptor(
->>>>>>> 9875471c
         'level_%s' % i).Number() for i in ['none', 'some', 'all']])
 def WidgetTestPhase(test):
   ...
@@ -152,55 +135,9 @@
     outcome: Either 'PASS' or 'FAIL' if the value was set, otherwise None.
   """
 
-<<<<<<< HEAD
-  def GetRecord(self):
-    """Get a blank MeasurementRecord for this desclaration."""
-    if self.dimensions:
-      return test_record.MeasurementRecord({}, len(self.dimensions))
-    else:
-      return test_record.MeasurementRecord([], 0)
-
-
-class Measurement(data.Descriptor):
-  """Encapsulates a measurement as a data descriptor."""
-
-  def __init__(self, name):
-    super(Measurement, self).__init__()
-    self.name = name
-    self.unit_code = None
-    self.dimensions = None  # Tuple of unit codes of additional dimensions.
-    self.values = None
-
-  def WithUnitCode(self, unit_code):
-    """Declare the unit for this Measurement.
-
-    Args:
-      unit_code: An ANSI unit code in string form.
-    """
-    self.unit_code = unit_code
-    return self
-
-  def WithDimensions(self, dimensions):
-    """Declare dimensions for this Measurement.
-
-    Args:
-      dimensions: Tuple with a unit code for each dimension of this measurement.
-    """
-    self.dimensions = dimensions
-    return self
-
-  def Optional(self):
-    """Declare this Measurement optional."""
-    self.optional = True
-    return self
-
-  def GetDeclaration(self):
-    """Construct a MeasurementDeclaration corresponding to this Measurement."""
-=======
   @classmethod
   def FromDescriptor(cls, descriptor, value=None):
     """Construct a Declaration from a Descriptor."""
->>>>>>> 9875471c
     numeric_lower_bound = numeric_upper_bound = None
     string_regex = None
     validator_code = None
@@ -422,12 +359,6 @@
   # 'descriptors' is guaranteed to be a list of Descriptors here.
   def decorate(wrapped_phase):
     """Phase decorator to be returned."""
-<<<<<<< HEAD
-    if not hasattr(phase, 'measurements'):
-      phase.measurements = []
-    phase.measurements.extend(measurements)
-    return phase
-=======
     phase = wrapped_phase
     while hasattr(phase, 'wraps'):
       phase = phase.wraps
@@ -436,5 +367,4 @@
       phase.measurement_descriptors = []
     phase.measurement_descriptors.extend(descriptors)
     return wrapped_phase
->>>>>>> 9875471c
   return decorate